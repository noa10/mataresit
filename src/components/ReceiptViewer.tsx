import { useState, useEffect } from "react";
import { motion } from "framer-motion";
import { Button } from "@/components/ui/button";
import { Input } from "@/components/ui/input";
import { Label } from "@/components/ui/label";
import { Card } from "@/components/ui/card";
import { Calendar, CreditCard, DollarSign, Plus, Minus, Receipt, Send, RotateCw, ZoomIn, ZoomOut, History, Loader2, AlertTriangle, BarChart2 } from "lucide-react";
import { Separator } from "@/components/ui/separator";
import { toast } from "sonner";
import { ReceiptWithDetails, ReceiptLineItem, ProcessingLog } from "@/types/receipt";
import { updateReceipt, processReceiptWithOCR } from "@/services/receiptService";
import { useMutation, useQueryClient } from "@tanstack/react-query";
import { supabase } from "@/integrations/supabase/client";
import { Switch } from "@/components/ui/switch";
import { ScrollArea } from "@/components/ui/scroll-area";
import { Badge } from "@/components/ui/badge";

interface ReceiptViewerProps {
  receipt: ReceiptWithDetails;
}

export default function ReceiptViewer({ receipt }: ReceiptViewerProps) {
  const [zoom, setZoom] = useState(1);
  const [rotation, setRotation] = useState(0);
  const [editedReceipt, setEditedReceipt] = useState(receipt);
  const [imageError, setImageError] = useState(false);
  const [isProcessing, setIsProcessing] = useState(false);
  const [showFullTextData, setShowFullTextData] = useState(false);
  const [showProcessLogs, setShowProcessLogs] = useState(false);
  const [processLogs, setProcessLogs] = useState<ProcessingLog[]>([]);
  const queryClient = useQueryClient();
  
  useEffect(() => {
    setEditedReceipt(receipt);
  }, [receipt]);
  
  const updateMutation = useMutation({
    mutationFn: () => updateReceipt(
      receipt.id,
      {
        merchant: editedReceipt.merchant,
        date: editedReceipt.date,
        total: editedReceipt.total,
        tax: editedReceipt.tax,
        currency: editedReceipt.currency,
        payment_method: editedReceipt.payment_method,
        status: "reviewed"
      },
      editedReceipt.lineItems?.map(item => ({
        description: item.description,
        amount: item.amount
      }))
    ),
    onSuccess: () => {
      queryClient.invalidateQueries({ queryKey: ['receipt', receipt.id] });
      queryClient.invalidateQueries({ queryKey: ['receipts'] });
      toast.success("Receipt updated successfully!");
    },
    onError: (error) => {
      console.error("Failed to update receipt:", error);
      toast.error("Failed to update receipt");
    }
  });
  
  const reprocessMutation = useMutation({
    mutationFn: () => processReceiptWithOCR(receipt.id),
    onSuccess: (data) => {
      if (data) {
        queryClient.invalidateQueries({ queryKey: ['receipt', receipt.id] });
        toast.success("Receipt processed successfully!");
        
        setEditedReceipt(prev => ({
          ...prev,
          merchant: data.merchant || prev.merchant,
          date: data.date || prev.date,
          total: data.total || prev.total,
          tax: data.tax || prev.tax,
          payment_method: data.payment_method || prev.payment_method,
          lineItems: data.line_items?.map(item => ({
            id: `temp-${Date.now()}-${Math.random()}`,
            receipt_id: receipt.id,
            description: item.description,
            amount: item.amount,
            created_at: new Date().toISOString(),
            updated_at: new Date().toISOString()
          })) || prev.lineItems
        }));
      }
    },
    onError: (error) => {
      console.error("Failed to process receipt:", error);
      toast.error("Failed to process receipt with OCR");
    }
  });
  
  const formatCurrency = (amount: number) => {
    return new Intl.NumberFormat('en-US', {
      style: 'currency',
      currency: receipt.currency || 'MYR',
    }).format(amount);
  };
  
  const handleZoomIn = () => {
    setZoom(prev => Math.min(prev + 0.25, 3));
  };
  
  const handleZoomOut = () => {
    setZoom(prev => Math.max(prev - 0.25, 0.5));
  };
  
  const handleRotate = () => {
    setRotation(prev => (prev + 90) % 360);
  };
  
  const getConfidenceColor = (value?: number) => {
    if (!value) return "bg-gray-300";
    if (value >= 80) return "bg-green-500";
    if (value >= 60) return "bg-yellow-500";
    return "bg-red-500";
  };
  
  const handleInputChange = (field: string, value: string | number) => {
    setEditedReceipt(prev => ({
      ...prev,
      [field]: value
    }));
  };
  
  const handleLineItemChange = (index: number, field: string, value: string | number) => {
    const updatedLineItems = [...(editedReceipt.lineItems || [])];
    updatedLineItems[index] = {
      ...updatedLineItems[index],
      [field]: value
    };
    
    setEditedReceipt(prev => ({
      ...prev,
      lineItems: updatedLineItems
    }));
  };
  
  const handleSaveChanges = () => {
    updateMutation.mutate();
  };
  
  const handleAddLineItem = () => {
    const newLineItem: ReceiptLineItem = {
      id: `temp-${Date.now()}`,
      receipt_id: receipt.id,
      description: "New item",
      amount: 0,
      created_at: new Date().toISOString(),
      updated_at: new Date().toISOString()
    };
    
    setEditedReceipt(prev => ({
      ...prev,
      lineItems: [...(prev.lineItems || []), newLineItem]
    }));
  };
  
  const handleRemoveLineItem = (index: number) => {
    const updatedLineItems = [...(editedReceipt.lineItems || [])];
    updatedLineItems.splice(index, 1);
    
    setEditedReceipt(prev => ({
      ...prev,
      lineItems: updatedLineItems
    }));
  };
  
  const handleSyncToZoho = () => {
    updateReceipt(receipt.id, { status: "synced" })
      .then(() => {
        toast.success("Receipt synced to Zoho successfully!");
        queryClient.invalidateQueries({ queryKey: ['receipt', receipt.id] });
        queryClient.invalidateQueries({ queryKey: ['receipts'] });
      })
      .catch(() => {
        toast.error("Failed to sync with Zoho");
      });
  };
  
  const handleReprocessReceipt = () => {
    setIsProcessing(true);
    reprocessMutation.mutate(undefined, {
      onSettled: () => {
        setIsProcessing(false);
      }
    });
  };
  
  const handleToggleShowFullText = () => {
    setShowFullTextData(!showFullTextData);
  };

<<<<<<< HEAD
  const handleToggleProcessLogs = () => {
    setShowProcessLogs(!showProcessLogs);
  };
  
  // Subscribe to processing logs for this receipt
  useEffect(() => {
    if (!receipt?.id) return;
    
    // Fetch initial logs
    const fetchInitialLogs = async () => {
      const { data, error } = await supabase
        .from('processing_logs')
        .select('*')
        .eq('receipt_id', receipt.id)
        .order('created_at', { ascending: true });
      
      if (error) {
        console.error('Error fetching logs:', error);
      } else if (data) {
        setProcessLogs(data as ProcessingLog[]);
      }
    };
    
    fetchInitialLogs();
    
    // Set up realtime subscription
    const channel = supabase.channel(`receipt-logs-${receipt.id}`)
      .on(
        'postgres_changes',
        {
          event: 'INSERT',
          schema: 'public',
          table: 'processing_logs',
          filter: `receipt_id=eq.${receipt.id}`
        },
        (payload) => {
          const newLog = payload.new as ProcessingLog;
          console.log('New log received:', newLog);
          
          // Add new log to the list
          setProcessLogs((prev) => {
            // Check if we already have this log (avoid duplicates)
            if (prev.some(log => log.id === newLog.id)) {
              return prev;
            }
            // Add and sort by created_at
            return [...prev, newLog].sort((a, b) =>
              new Date(a.created_at).getTime() - new Date(b.created_at).getTime()
            );
          });
        }
      )
      .subscribe((status, err) => {
        if (status === 'SUBSCRIBED') {
          console.log('Subscribed to processing logs');
        }
        if (err) {
          console.error('Error subscribing to logs:', err);
        }
      });
    
    // Clean up subscription on unmount
    return () => {
      channel.unsubscribe();
    };
  }, [receipt?.id]);

  // Function to format log timestamp
  const formatLogTime = (timestamp: string) => {
    const date = new Date(timestamp);
    return date.toLocaleTimeString([], { hour: '2-digit', minute: '2-digit', second: '2-digit' });
  };
  
  // Function to get step color
  const getStepColor = (step: string | null) => {
    switch (step) {
      case 'START':
        return 'bg-blue-500';
      case 'FETCH':
        return 'bg-indigo-500';
      case 'OCR':
        return 'bg-purple-500';
      case 'EXTRACT':
        return 'bg-violet-500';
      case 'GEMINI':
        return 'bg-fuchsia-500';
      case 'SAVE':
        return 'bg-pink-500';
      case 'COMPLETE':
        return 'bg-green-500';
      case 'ERROR':
        return 'bg-red-500';
      default:
        return 'bg-gray-500';
    }
  };

  // Function to format image URL if needed
  const getFormattedImageUrl = (url: string | undefined) => {
    if (!url) return "";
    
    console.log("Original URL:", url);
    
    // For local development or testing with placeholder
    if (url.startsWith('/')) {
      console.log("Local URL detected, returning as is");
      return url;
=======
  const getFormattedImageUrl = (url: string | undefined) => {
    if (!url) return "";
    
    if (url.includes('receipt_images/')) {
      return url.replace('receipt_images/', 'receipt-images/');
    }
    
    if (url.includes('supabase.co') && !url.includes('/public/')) {
      return url.replace('/object/', '/object/public/');
>>>>>>> 76d6159c
    }
    
    try {
      // Check if the URL is already a complete Supabase URL
      if (url.includes('supabase.co') && url.includes('/storage/v1/object/')) {
        // If it already has public/ in the path, return as is
        if (url.includes('/public/')) {
          console.log("Complete Supabase URL with public path detected, returning as is");
          return url;
        }
        // Add 'public/' to the path if it's missing
        const formatted = url.replace('/object/', '/object/public/');
        console.log("Added public/ to Supabase URL:", formatted);
        return formatted;
      }
      
      // Special case: URL contains another Supabase URL inside it
      if (url.includes('receipt_images/https://')) {
        console.log("Detected nested Supabase URL with receipt_images prefix");
        // Extract the actual URL after receipt_images/
        const actualUrl = url.substring(url.indexOf('receipt_images/') + 'receipt_images/'.length);
        console.log("Extracted actual URL:", actualUrl);
        
        // Recursively call this function with the extracted URL
        return getFormattedImageUrl(actualUrl);
      }
      
      // Another special case: URL might have two supabase.co domains (duplicated URL)
      if ((url.match(/supabase\.co/g) || []).length > 1) {
        console.log("Detected multiple Supabase domains in URL");
        // Find where the second URL starts (likely after the first one)
        const secondUrlStart = url.indexOf('https://', url.indexOf('supabase.co') + 1);
        if (secondUrlStart !== -1) {
          const actualUrl = url.substring(secondUrlStart);
          console.log("Extracted second URL:", actualUrl);
          return getFormattedImageUrl(actualUrl);
        }
      }
      
      // Check if the URL is a full URL that doesn't need processing
      if (url.startsWith('http') && !url.includes('receipt_images/')) {
        console.log("Full URL that doesn't need processing detected, returning as is");
        return url;
      }
      
      // Handle relative paths that might be just storage keys
      if (!url.includes('supabase.co')) {
        // Check if this looks like a UUID-based path
        if (url.match(/^[0-9a-f]{8}-[0-9a-f]{4}-[0-9a-f]{4}-[0-9a-f]{4}-[0-9a-f]{12}\/.*$/i)) {
          console.log("Detected UUID-based file path");
          const { data } = supabase.storage
            .from('receipt_images')
            .getPublicUrl(url);
          
          console.log("Generated publicUrl from UUID path:", data?.publicUrl);
          return data?.publicUrl || url;
        }
        
        // Extract just the filename if there's a path
        const fileName = url.includes('/') 
          ? url.substring(url.lastIndexOf('/') + 1) 
          : url.replace('receipt_images/', '');
          
        console.log("Processing as storage key, extracted filename:", fileName);
        
        const { data } = supabase.storage
          .from('receipt_images')
          .getPublicUrl(fileName);
        
        console.log("Generated publicUrl:", data?.publicUrl);
        return data?.publicUrl || url;
      }
      
      console.log("URL didn't match any formatting rules, returning as is");
      return url;
    } catch (error) {
      console.error("Error formatting image URL:", error);
      return url; // Return original URL on error
    }
  };

  return (
    <div className="grid grid-cols-1 lg:grid-cols-2 gap-6 lg:gap-8">
      <motion.div
        initial={{ opacity: 0, x: -20 }}
        animate={{ opacity: 1, x: 0 }}
        transition={{ duration: 0.4 }}
        className="glass-card p-4 overflow-hidden"
      >
        <div className="flex justify-between items-center mb-3">
          <h3 className="font-medium">Receipt Image</h3>
          <div className="flex items-center gap-2">
            <Button 
              variant="outline" 
              size="icon" 
              onClick={handleZoomOut}
              disabled={zoom <= 0.5}
            >
              <ZoomOut size={18} />
            </Button>
            <Button 
              variant="outline" 
              size="icon" 
              onClick={handleZoomIn}
              disabled={zoom >= 3}
            >
              <ZoomIn size={18} />
            </Button>
            <Button 
              variant="outline" 
              size="icon" 
              onClick={handleRotate}
            >
              <RotateCw size={18} />
            </Button>
          </div>
        </div>
        
        <div className="overflow-auto h-[500px] flex items-center justify-center bg-secondary/30 rounded-lg">
          {receipt.image_url && !imageError ? (
            <div 
              className="min-h-full flex items-center justify-center p-4 transition-transform duration-200"
              style={{ transform: `scale(${zoom}) rotate(${rotation}deg)` }}
            >
              <img 
                src={getFormattedImageUrl(receipt.image_url)} 
                alt={`Receipt from ${receipt.merchant}`}
                className="max-w-full max-h-full object-contain shadow-lg"
                onError={(e) => {
                  console.error("Error loading receipt image:", e);
<<<<<<< HEAD
                  console.error("Image URL attempted:", getFormattedImageUrl(receipt.image_url));
=======
                  console.error("Image URL was:", getFormattedImageUrl(receipt.image_url));
>>>>>>> 76d6159c
                  setImageError(true);
                }}
              />
            </div>
          ) : (
            <div className="flex flex-col items-center justify-center text-muted-foreground p-4">
              {imageError ? (
                <>
                  <AlertTriangle size={64} className="mb-4 text-amber-500" />
                  <p className="text-center mb-2">Failed to load receipt image</p>
                  <p className="text-xs text-center text-muted-foreground mb-4">
                    The image URL may be invalid or the image may no longer exist.
                  </p>
                  <p className="text-xs break-all text-muted-foreground mb-4">
                    URL: {getFormattedImageUrl(receipt.image_url) || "No URL provided"}
                  </p>
                </>
              ) : (
                <>
                  <Receipt size={64} className="mb-4 opacity-30" />
                  <p>No receipt image available</p>
                </>
              )}
            </div>
          )}
        </div>
        
        <div className="mt-4">
          <Button 
            variant="outline" 
            className="w-full gap-2" 
            onClick={handleReprocessReceipt}
            disabled={isProcessing || !receipt.image_url}
          >
            {isProcessing ? (
              <>
                <Loader2 size={16} className="animate-spin" />
                Processing...
              </>
            ) : (
              <>
                <RotateCw size={16} />
                Reprocess with OCR
              </>
            )}
          </Button>
          
          <div className="mt-4 flex items-center justify-between">
            <div className="flex items-center space-x-2">
              <BarChart2 size={16} className="text-muted-foreground" />
              <span className="text-sm">Processing Logs</span>
            </div>
            <Switch 
              checked={showProcessLogs}
              onCheckedChange={handleToggleProcessLogs}
            />
          </div>
          
          {showProcessLogs && (
            <ScrollArea className="mt-2 h-[200px] rounded-md border">
              {processLogs.length === 0 ? (
                <div className="p-4 text-center text-sm text-muted-foreground">
                  No processing logs available
                </div>
              ) : (
                <div className="p-4 space-y-2">
                  {processLogs.map((log) => (
                    <div key={log.id} className="flex items-start gap-2 text-xs">
                      <div className="min-w-[60px] text-muted-foreground">
                        {formatLogTime(log.created_at)}
                      </div>
                      <div className="flex-1">
                        <div className="flex items-center gap-2">
                          {log.step_name && (
                            <Badge 
                              variant="outline" 
                              className={`px-1.5 py-0 text-[10px] ${getStepColor(log.step_name)} text-white`}
                            >
                              {log.step_name}
                            </Badge>
                          )}
                          <span>{log.status_message}</span>
                        </div>
                      </div>
                    </div>
                  ))}
                </div>
              )}
            </ScrollArea>
          )}
          
          {receipt.fullText && (
            <div className="mt-4">
              <Button
                variant="secondary"
                className="w-full"
                onClick={handleToggleShowFullText}
              >
                {showFullTextData ? "Hide Raw OCR Text" : "Show Raw OCR Text"}
              </Button>
              
              {showFullTextData && (
                <div className="mt-2 p-3 bg-muted/50 rounded-md text-sm max-h-[200px] overflow-y-auto whitespace-pre-wrap">
                  {receipt.fullText}
                </div>
              )}
            </div>
          )}
          
        </div>
      </motion.div>
      
      <motion.div
        initial={{ opacity: 0, x: 20 }}
        animate={{ opacity: 1, x: 0 }}
        transition={{ duration: 0.4, delay: 0.1 }}
        className="glass-card p-4"
      >
        <div className="flex justify-between items-center mb-4">
          <h3 className="font-medium">Receipt Details</h3>
          <Button 
            onClick={handleSyncToZoho} 
            className="gap-2"
            disabled={receipt.status === "synced"}
          >
            <Send size={16} />
            {receipt.status === "synced" ? "Synced to Zoho" : "Sync to Zoho"}
          </Button>
        </div>
        
        <div className="space-y-4">
          <div className="space-y-2">
            <div className="flex justify-between">
              <Label htmlFor="merchant">Merchant</Label>
              <div className="flex items-center gap-1">
                <span className="text-xs text-muted-foreground">Confidence:</span>
                <span className={`inline-block w-4 h-1 rounded ${getConfidenceColor(receipt.confidence?.merchant)}`}></span>
                <span className="text-xs">{receipt.confidence?.merchant || 0}%</span>
              </div>
            </div>
            <Input
              id="merchant"
              value={editedReceipt.merchant || ""}
              onChange={(e) => handleInputChange('merchant', e.target.value)}
              className="bg-background/50"
            />
          </div>
          
          <div className="grid grid-cols-1 sm:grid-cols-2 gap-4">
            <div className="space-y-2">
              <div className="flex justify-between">
                <Label htmlFor="date">Date</Label>
                <div className="flex items-center gap-1">
                  <span className={`inline-block w-4 h-1 rounded ${getConfidenceColor(receipt.confidence?.date)}`}></span>
                  <span className="text-xs">{receipt.confidence?.date || 0}%</span>
                </div>
              </div>
              <div className="relative">
                <Input
                  id="date"
                  type="date"
                  value={typeof editedReceipt.date === 'string' ? editedReceipt.date.split('T')[0] : editedReceipt.date || ""}
                  onChange={(e) => handleInputChange('date', e.target.value)}
                  className="bg-background/50 pl-9"
                />
                <Calendar size={16} className="absolute left-3 top-1/2 -translate-y-1/2 text-muted-foreground" />
              </div>
            </div>
            
            <div className="space-y-2">
              <div className="flex justify-between">
                <Label htmlFor="total">Total Amount</Label>
                <div className="flex items-center gap-1">
                  <span className={`inline-block w-4 h-1 rounded ${getConfidenceColor(receipt.confidence?.total)}`}></span>
                  <span className="text-xs">{receipt.confidence?.total || 0}%</span>
                </div>
              </div>
              <div className="relative">
                <Input
                  id="total"
                  type="number"
                  step="0.01"
                  value={editedReceipt.total || 0}
                  onChange={(e) => handleInputChange('total', parseFloat(e.target.value))}
                  className="bg-background/50 pl-9"
                />
                <DollarSign size={16} className="absolute left-3 top-1/2 -translate-y-1/2 text-muted-foreground" />
              </div>
            </div>
          </div>
          
          <div className="grid grid-cols-1 sm:grid-cols-2 gap-4">
            <div className="space-y-2">
              <Label htmlFor="currency">Currency</Label>
              <Input
                id="currency"
                value={editedReceipt.currency || "MYR"}
                onChange={(e) => handleInputChange('currency', e.target.value)}
                className="bg-background/50"
              />
            </div>
            
            <div className="space-y-2">
              <div className="flex justify-between">
                <Label htmlFor="paymentMethod">Payment Method</Label>
                <div className="flex items-center gap-1">
                  <span className={`inline-block w-4 h-1 rounded ${getConfidenceColor(receipt.confidence?.payment_method)}`}></span>
                  <span className="text-xs">{receipt.confidence?.payment_method || 0}%</span>
                </div>
              </div>
              <div className="relative">
                <Input
                  id="paymentMethod"
                  value={editedReceipt.payment_method || ""}
                  onChange={(e) => handleInputChange('payment_method', e.target.value)}
                  className="bg-background/50 pl-9"
                />
                <CreditCard size={16} className="absolute left-3 top-1/2 -translate-y-1/2 text-muted-foreground" />
              </div>
            </div>
          </div>
          
          <div className="space-y-2">
            <div className="flex justify-between items-center">
              <div className="flex items-center gap-2">
                <Label>Line Items</Label>
                <div className="flex items-center gap-1">
                  <span className={`inline-block w-4 h-1 rounded ${getConfidenceColor(receipt.confidence?.line_items)}`}></span>
                  <span className="text-xs">{receipt.confidence?.line_items || 0}%</span>
                </div>
              </div>
              <Button 
                variant="outline" 
                size="sm" 
                className="gap-1 h-7"
                onClick={handleAddLineItem}
              >
                <Plus size={14} />
                Add Item
              </Button>
            </div>
            
            <Card className="bg-background/50 border border-border/50">
              <div className="p-3 max-h-[200px] overflow-y-auto space-y-2">
                {editedReceipt.lineItems && editedReceipt.lineItems.length > 0 ? (
                  editedReceipt.lineItems.map((item, index) => (
                    <div 
                      key={item.id}
                      className="flex justify-between items-center py-2 border-b border-border/50 last:border-0"
                    >
                      <Input
                        value={item.description}
                        onChange={(e) => handleLineItemChange(index, 'description', e.target.value)}
                        className="bg-transparent border-0 focus-visible:ring-0 px-0 text-sm flex-1 mr-2"
                      />
                      <div className="flex items-center gap-2">
                        <Input
                          type="number"
                          step="0.01"
                          value={item.amount}
                          onChange={(e) => handleLineItemChange(index, 'amount', parseFloat(e.target.value))}
                          className="bg-transparent border-0 focus-visible:ring-0 px-0 text-sm text-right w-24"
                        />
                        <Button 
                          variant="ghost" 
                          size="icon" 
                          className="h-6 w-6 text-muted-foreground hover:text-destructive"
                          onClick={() => handleRemoveLineItem(index)}
                        >
                          <Minus size={14} />
                        </Button>
                      </div>
                    </div>
                  ))
                ) : (
                  <div className="py-6 text-center text-muted-foreground">
                    <Receipt size={24} className="mx-auto mb-2 opacity-30" />
                    <p className="text-sm">No line items detected</p>
                  </div>
                )}
              </div>
            </Card>
          </div>
          
          <div className="pt-4 border-t border-border/50">
            <div className="flex justify-between items-center text-sm">
              <span className="text-muted-foreground">Subtotal:</span>
              <span>{formatCurrency(editedReceipt.total - (editedReceipt.tax || 0))}</span>
            </div>
            <div className="flex justify-between items-center text-sm mt-1">
              <div className="flex items-center gap-1">
                <span className="text-muted-foreground">Tax:</span>
                <span className={`inline-block w-2 h-1 rounded ${getConfidenceColor(receipt.confidence?.tax)}`}></span>
              </div>
              <div className="relative w-24">
                <Input
                  type="number"
                  step="0.01"
                  value={editedReceipt.tax || 0}
                  onChange={(e) => handleInputChange('tax', parseFloat(e.target.value))}
                  className="bg-transparent border-0 focus-visible:ring-0 px-0 text-sm text-right"
                />
              </div>
            </div>
            <div className="flex justify-between items-center font-semibold mt-2">
              <span>Total:</span>
              <span>{formatCurrency(editedReceipt.total || 0)}</span>
            </div>
          </div>
          
          <div className="pt-4 flex justify-between">
            <Button variant="outline" className="gap-2">
              <History size={16} />
              View History
            </Button>
            <Button 
              variant="default" 
              onClick={handleSaveChanges}
              disabled={updateMutation.isPending}
            >
              {updateMutation.isPending ? (
                <>
                  <Loader2 size={16} className="mr-2 animate-spin" />
                  Saving...
                </>
              ) : "Save Changes"}
            </Button>
          </div>
        </div>
      </motion.div>
    </div>
  );
}<|MERGE_RESOLUTION|>--- conflicted
+++ resolved
@@ -194,7 +194,6 @@
     setShowFullTextData(!showFullTextData);
   };
 
-<<<<<<< HEAD
   const handleToggleProcessLogs = () => {
     setShowProcessLogs(!showProcessLogs);
   };
@@ -302,17 +301,6 @@
     if (url.startsWith('/')) {
       console.log("Local URL detected, returning as is");
       return url;
-=======
-  const getFormattedImageUrl = (url: string | undefined) => {
-    if (!url) return "";
-    
-    if (url.includes('receipt_images/')) {
-      return url.replace('receipt_images/', 'receipt-images/');
-    }
-    
-    if (url.includes('supabase.co') && !url.includes('/public/')) {
-      return url.replace('/object/', '/object/public/');
->>>>>>> 76d6159c
     }
     
     try {
@@ -443,11 +431,7 @@
                 className="max-w-full max-h-full object-contain shadow-lg"
                 onError={(e) => {
                   console.error("Error loading receipt image:", e);
-<<<<<<< HEAD
                   console.error("Image URL attempted:", getFormattedImageUrl(receipt.image_url));
-=======
-                  console.error("Image URL was:", getFormattedImageUrl(receipt.image_url));
->>>>>>> 76d6159c
                   setImageError(true);
                 }}
               />
