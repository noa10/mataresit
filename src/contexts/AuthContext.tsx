--- conflicted
+++ resolved
@@ -209,11 +209,6 @@
 
       console.log(`Sending password reset email with redirect URL: ${redirectUrl}`);
 
-<<<<<<< HEAD
-      // Make the API call with the appropriate redirect URL
-=======
-      console.log(`Sending password reset email with redirect URL: ${redirectUrl}`);
-
       // For Vercel deployments, ensure we're using the correct URL format
       let finalRedirectUrl = redirectUrl;
       if (window.location.hostname.includes('vercel.app')) {
@@ -221,8 +216,6 @@
         finalRedirectUrl = 'https://paperless-maverick.vercel.app/auth';
         console.log(`Using production redirect URL for Vercel: ${finalRedirectUrl}`);
       }
-
->>>>>>> 0c57b3c0
       const { error } = await supabase.auth.resetPasswordForEmail(email, {
         redirectTo: finalRedirectUrl,
       });
