<<<<<<< HEAD
// Re-export the Supabase client from the integrations path
export { supabase } from "@/integrations/supabase/client";

// Add a warning comment to help future developers
// WARNING: Do not create a new Supabase client instance here!
// The application MUST use only ONE Supabase client instance across all components
// to ensure authentication state is properly maintained. 
=======

import { createClient } from '@supabase/supabase-js';
import type { Database } from '@/types/supabase';

const supabaseUrl = import.meta.env.VITE_SUPABASE_URL;
const supabaseAnonKey = import.meta.env.VITE_SUPABASE_ANON_KEY;

if (!supabaseUrl || !supabaseAnonKey) {
  throw new Error('Missing Supabase environment variables');
}

// Define custom types for our RPC functions that aren't automatically generated
type RPCFunctions = {
  has_role: (args: { _user_id?: string; _role: 'admin' | 'user' }) => boolean;
  get_admin_users: () => {
    id: string;
    email: string;
    first_name: string | null;
    last_name: string | null;
    confirmed_at: string | null;
    last_sign_in_at: string | null;
    created_at: string;
    roles: ('admin' | 'user')[];
  }[];
  set_user_role: (args: { _user_id: string; _role: 'admin' | 'user' }) => boolean;
}

// Create a custom Supabase client type with our RPC functions
type SupabaseClientWithRPC = ReturnType<typeof createClient<Database>> & {
  rpc<T extends keyof RPCFunctions>(
    fn: T,
    args?: Parameters<RPCFunctions[T]>[0],
    options?: {
      head?: boolean;
      count?: null | 'exact' | 'planned' | 'estimated';
    }
  ): Promise<{
    data: ReturnType<RPCFunctions[T]>;
    error: null | {
      message: string;
    };
  }>;
}

// Create and export the Supabase client with our custom type
export const supabase = createClient(supabaseUrl, supabaseAnonKey) as SupabaseClientWithRPC; 
>>>>>>> fcd9fa68
<|MERGE_RESOLUTION|>--- conflicted
+++ resolved
@@ -1,56 +1,7 @@
-<<<<<<< HEAD
 // Re-export the Supabase client from the integrations path
 export { supabase } from "@/integrations/supabase/client";
 
 // Add a warning comment to help future developers
 // WARNING: Do not create a new Supabase client instance here!
 // The application MUST use only ONE Supabase client instance across all components
-// to ensure authentication state is properly maintained. 
-=======
-
-import { createClient } from '@supabase/supabase-js';
-import type { Database } from '@/types/supabase';
-
-const supabaseUrl = import.meta.env.VITE_SUPABASE_URL;
-const supabaseAnonKey = import.meta.env.VITE_SUPABASE_ANON_KEY;
-
-if (!supabaseUrl || !supabaseAnonKey) {
-  throw new Error('Missing Supabase environment variables');
-}
-
-// Define custom types for our RPC functions that aren't automatically generated
-type RPCFunctions = {
-  has_role: (args: { _user_id?: string; _role: 'admin' | 'user' }) => boolean;
-  get_admin_users: () => {
-    id: string;
-    email: string;
-    first_name: string | null;
-    last_name: string | null;
-    confirmed_at: string | null;
-    last_sign_in_at: string | null;
-    created_at: string;
-    roles: ('admin' | 'user')[];
-  }[];
-  set_user_role: (args: { _user_id: string; _role: 'admin' | 'user' }) => boolean;
-}
-
-// Create a custom Supabase client type with our RPC functions
-type SupabaseClientWithRPC = ReturnType<typeof createClient<Database>> & {
-  rpc<T extends keyof RPCFunctions>(
-    fn: T,
-    args?: Parameters<RPCFunctions[T]>[0],
-    options?: {
-      head?: boolean;
-      count?: null | 'exact' | 'planned' | 'estimated';
-    }
-  ): Promise<{
-    data: ReturnType<RPCFunctions[T]>;
-    error: null | {
-      message: string;
-    };
-  }>;
-}
-
-// Create and export the Supabase client with our custom type
-export const supabase = createClient(supabaseUrl, supabaseAnonKey) as SupabaseClientWithRPC; 
->>>>>>> fcd9fa68
+// to ensure authentication state is properly maintained.